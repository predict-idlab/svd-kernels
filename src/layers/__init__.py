--- conflicted
+++ resolved
@@ -7,7 +7,7 @@
 
 class SVDDense(tf.keras.layers.Layer):
     """SVD based densely connected layer."""
-    def __init__(self, units: int, rank: Optional[int] = None, activation: str = 'relu', use_bias: bool = True):
+    def __init__(self, units: int, rank: int = None, activation: str = 'relu', use_bias: bool = True):
         """Initialise layer.
 
         Parameters
@@ -119,29 +119,17 @@
 
 
 class MultiHeadAttention(tf.keras.models.Model):
-<<<<<<< HEAD
-    """Multihead attention with SVD layers"""
-    def __init__(self, d_model, d_model_rank, num_heads):
-        """Initialize layer
-=======
     """Multi-head attention layer."""
     def __init__(self, d_model: int, d_model_rank: Optional[int], num_heads: int):
         """Initialize layer.
->>>>>>> ac716226
 
         Parameters
         ----------
         d_model: int
-<<<<<<< HEAD
-            Model feature dimension depth
-        d_model_rank
-            Model feature dimension rank
-=======
             Model depth
         d_model_rank: Optional[int]
             Rank of SVD approximation.
             If None regular matrices are used.
->>>>>>> ac716226
         num_heads: int
             Number of attention heads
         """
@@ -154,14 +142,6 @@
 
         self.depth = d_model // num_heads
 
-<<<<<<< HEAD
-        self.query_weights = SVDDense(d_model, d_model_rank)
-        self.key_weights = SVDDense(d_model, d_model_rank)
-        self.value_weights = SVDDense(d_model, d_model_rank)
-
-        self.dense = SVDDense(d_model, d_model_rank)
-
-=======
         if d_model_rank is None:
             self.query_weights = tf.keras.layers.Dense(d_model)
             self.key_weights = tf.keras.layers.Dense(d_model)
@@ -176,7 +156,6 @@
 
             self.dense = SVDDense(d_model, d_model_rank)
 
->>>>>>> ac716226
     def split_heads(self, x: tf.Tensor, batch_size: int):
         """Split the last dimension into (num_heads, depth).
 
@@ -187,45 +166,19 @@
         Parameters
         ----------
         x: tf.Tensor
-<<<<<<< HEAD
-            Inputs for splitting
-=======
             Input to split
->>>>>>> ac716226
         batch_size: int
             Batch size
 
         Returns
         -------
-<<<<<<< HEAD
-        Split inputs
-=======
         tf.Tensor:
             Split inputs
->>>>>>> ac716226
         """
         x = tf.reshape(x, (batch_size, -1, self.num_heads, self.depth))
         return tf.transpose(x, perm=[0, 2, 1, 3])
 
     def __call__(self, values: tf.Tensor, keys: tf.Tensor, queries: tf.Tensor, mask: tf.Tensor):
-<<<<<<< HEAD
-        """Call multihead attention.
-
-        Parameters
-        ----------
-        values: tf.Tensor[float]
-            Values for attention
-        keys: tf.Tensor[float]
-            Keys for attention
-        queries: tf.Tensor[float]
-            Queries for attention
-        mask: tf.Tensor[bool]
-            Attention mask
-        Returns
-        -------
-        Attention output and attention weights
-        """
-=======
         """Call multi-head attention layer.
 
         Parameters
@@ -244,7 +197,6 @@
             Attended values & attention weights
         """
         # Batch size
->>>>>>> ac716226
         batch_size = tf.shape(queries)[0]
 
         queries = self.query_weights(queries)  # (batch_size, seq_len, d_model)
@@ -273,35 +225,13 @@
 
 
 class AttentionBlock(tf.keras.models.Model):
-<<<<<<< HEAD
-    """Attention block composition layer"""
-    def __init__(self, d_model: int, d_model_rank: int, num_heads: int, rate, return_weights: bool = False):
-        """Initialize layer.
-=======
     """Attention block."""
     def __init__(self, d_model: int, d_model_rank: Optional[int], num_heads: int, rate):
         """Initialize attention block
->>>>>>> ac716226
 
         Parameters
         ----------
         d_model: int
-<<<<<<< HEAD
-            Model feature dimension
-        d_model_rank: int
-            Model feature rank
-        num_heads: int
-            Number of heads
-        rate: float
-            Dropout rate
-        return_weights: bool
-            Whether to return weights
-            (default to False)
-        """
-        super(AttentionBlock, self).__init__()
-        # Initialize layers
-        self.attention = MultiHeadAttention(d_model, d_model_rank, num_heads)
-=======
             Model depth
         d_model_rank: Optional[int]
             Rank of SVD approximation.
@@ -315,40 +245,10 @@
         # MHA
         self.attention = MultiHeadAttention(d_model, d_model_rank, num_heads)
         # Dropout
->>>>>>> ac716226
         self.dropout = tf.keras.layers.Dropout(rate)
         # Layer normalization
         self.normalization = tf.keras.layers.LayerNormalization(epsilon=1e-6)
-        # initialize parameters
-        self.return_Weights = return_weights
-
-<<<<<<< HEAD
-    def __call__(self, values: tf.Tensor, keys: tf.Tensor, queries: tf.Tensor,
-                 look_ahead_mask: tf.Tensor, training: bool):
-        """Call layer.
-
-        Parameters
-        ----------
-        values: tf.Tensor[float]
-            Values for attention
-        keys: tf.Tensor[float]
-            Keys for attention
-        queries: tf.Tensor[float]
-            Queries for attention
-        look_ahead_mask: tf.Tensor[bool]
-            Look ahead mask for time series
-        training: bool
-            training indicator
-        Returns
-        -------
-        Outputs and/or weights based on indicator
-        """
-        # Attend inputs
-        outputs, weights = self.attention(values, keys, queries, look_ahead_mask)
-        # Dropout
-        outputs = self.dropout(outputs, training=training)
-        # Layer normalization
-=======
+
     def __call__(self, values, keys, queries, look_ahead_mask, training):
         """Call attention block.
 
@@ -374,10 +274,8 @@
         # Dropout
         outputs = self.dropout(outputs, training=training)
         # Normalization
->>>>>>> ac716226
         outputs = self.normalization(queries + outputs)
-        # Return outputs
-        return outputs, weights if self.return_weights else outputs
+        return outputs, weights
 
 
 class PointWiseFeedForward(tf.keras.models.Model):
@@ -544,236 +442,4 @@
         outputs = self.final_dropout(outputs, training=training)
         # Normalization
         outputs = self.final_normalization(inputs + outputs)  # (batch_size, input_seq_len, d_model)
-<<<<<<< HEAD
-        return outputs
-
-
-class PointWiseFeedForward(tf.keras.models.Model):
-    def __init__(self, d_model, width, activation: str = 'relu'):
-        super(PointWiseFeedForward, self).__init__()
-        # (batch_size, seq_len, dff)
-        self.dense = tf.keras.layers.Dense(width, activation=activation)
-        # (batch_size, seq_len, d_model)
-        self.linear = tf.keras.layers.Dense(d_model)
-
-    def __call__(self, inputs):
-        inputs = self.dense(inputs)
-        return self.linear(inputs)
-
-
-class LSTM(tf.keras.models.Model):
-    """LSTM cell with SVD kernels."""
-    def __init__(self, units: int, rank: int, activation: str = 'tanh', recurrent_activation: str = 'sigmoid',
-                 use_bias: bool = True, unit_forget_bias: bool = True, dropout: float = 0.0,
-                 recurrent_dropout: float = 0.0, return_sequences: bool = False,
-                 return_state: bool = False, go_backwards: bool = False):
-        """Initialize LSTM layer
-
-        Parameters
-        ----------
-        units:  int
-            Hidden size.
-        rank: int
-            Rank of hidden matrices.
-        activation: str
-            Activation function for output.
-            (default is tanh)
-        recurrent_activation: str
-            Activation function for recurrent part.
-            (default is sigmoid)
-        use_bias: bool
-            Bias indicator for output.
-            (default is True)
-        unit_forget_bias:
-            Bias indicator for forget gate.
-            (default is true)
-        dropout: float
-            Dropout rate for output.
-            (default is 0.0)
-        recurrent_dropout: float
-            Dropout rate for recurrent part.
-            (default is 0.0)
-        return_sequences: bool
-            Whether to return full output sequence.
-            If states are returned this also controls whether or not full state sequences are returned.
-            (default is False)
-        return_state: bool
-            Whether to return state. Returns context and hidden state if True.
-            (default is False)
-        go_backwards: bool
-            Whether to run through time component in reverse.
-            (default is False)
-        """
-        super(LSTM, self).__init__()
-        # Regular parameters
-        self.units = units
-        self.rank = rank
-        self.use_bias = use_bias
-        self.activation = activation
-        self.dropout = dropout
-        # Recurrent parameters
-        self.recurrent_activation = recurrent_activation
-        self.recurrent_dropout = recurrent_dropout
-        # Forget parameters
-        self.unit_forget_bias = unit_forget_bias
-        # Calculation parameters
-        self.return_sequences = return_sequences
-        self.return_state = return_state
-        self.go_backwards = go_backwards
-        # Forget gate components
-        self.linear_forget_w1 = SVDDense(self.units, self.rank, use_bias=self.unit_forget_bias)
-        self.linear_forget_r1 = SVDDense(self.units, self.rank, use_bias=False)
-        self.sigmoid_forget = tf.keras.activations.get(self.recurrent_activation)
-        # Input gate components
-        self.linear_gate_w2 = SVDDense(self.units, self.rank, use_bias=self.use_bias)
-        self.linear_gate_r2 = SVDDense(self.units, self.rank, use_bias=False)
-        self.sigmoid_gate = tf.keras.activations.get(self.recurrent_activation)
-        # Cell memory components
-        self.linear_gate_w3 = SVDDense(self.units, self.rank, use_bias=self.use_bias)
-        self.linear_gate_r3 = SVDDense(self.units, self.rank, use_bias=False)
-        self.activation_gate = tf.keras.activations.get(self.activation)
-        # Out gate components
-        self.linear_gate_w4 = SVDDense(self.units, self.rank, use_bias=self.use_bias)
-        self.linear_gate_r4 = SVDDense(self.units, self.rank, use_bias=False)
-        self.sigmoid_hidden_out = tf.keras.activations.get(self.recurrent_activation)
-        self.activation_final = tf.keras.activations.get(self.activation)
-
-    def forget(self, x: tf.Tensor, h: tf.Tensor):
-        """Forget gate.
-
-        Parameters
-        ----------
-        x: tf.Tensor
-            Input
-        h: tf.Tensor
-            Hidden state
-
-        Returns
-        -------
-            Activated forget equation
-        """
-        x = self.linear_forget_w1(x)
-        h = self.linear_forget_r1(h)
-        return self.sigmoid_forget(x + h)
-
-    def input_gate(self, x: tf.Tensor, h: tf.Tensor):
-        """Forget gate.
-
-        Parameters
-        ----------
-        x: tf.Tensor
-            Input
-        h: tf.Tensor
-            Hidden state
-
-        Returns
-        -------
-        Activated input
-        """
-        # Equation 1. input gate
-        x = self.linear_gate_w2(x)
-        h = self.linear_gate_r2(h)
-        return self.sigmoid_gate(x + h)
-
-    def cell_memory_gate(self, i: tf.Tensor, f: tf.Tensor, x: tf.Tensor, h: tf.Tensor, c: tf.Tensor):
-        """Memory gate.
-
-        Parameters
-        ----------
-        i: tf.Tensor
-            Gated input
-        f: tf.Tensor
-            Forget gate
-        x: tf.Tensor
-            Inputs
-        h: tf.Tensor
-            Hidden state
-        c: tf.Tensor
-            Context state
-
-        Returns
-        -------
-        Next context state
-        """
-        x = self.linear_gate_w3(x)
-        h = self.linear_gate_r3(h)
-        # new information part that will be injected in the new context
-        k = self.activation_gate(x + h)
-        g = k * i
-        # forget old context/cell info
-        c *= f
-        # learn new context/cell info
-        c += g
-        return c
-
-    def out_gate(self, x: tf.Tensor, h: tf.Tensor):
-        """Output gate.
-
-        Parameters
-        ----------
-        x: tf.tensor
-            Inputs
-        h: tf.Tensor
-            Hidden state
-
-        Returns
-        -------
-        Activated output
-        """
-        x = self.linear_gate_w4(x)
-        h = self.linear_gate_r4(h)
-        return self.sigmoid_hidden_out(x + h)
-
-    def __call__(self, inputs: tf.Tensor, mask: Optional[tf.Tensor] = None,
-                 training: Optional[bool] = None, initial_state: Optional[List[tf.Tensor]] = None):
-        """Call layer.
-
-        Parameters
-        ----------
-        inputs:
-            A 3D tensor with shape [batch, timesteps, feature].
-        mask:
-            Binary tensor of shape [batch, timesteps] indicating whether a given timestep should be masked
-            (optional, defaults to None).
-        training:
-            Python boolean indicating whether the layer should behave in training mode or in inference mode.
-            This argument is passed to the cell when calling it.
-            This is only relevant if dropout or recurrent_dropout is used (optional, defaults to None).
-        initial_state:
-            List of initial state tensors to be passed to the first call of the cell
-            (optional, defaults to None which causes creation of zero-filled initial state tensors).
-
-        Returns
-        -------
-        List of output tensors based on configuration
-        """
-        # Unstack inputs
-        inputs = tf.unstack(inputs, axis=-2)
-        # Initialize outputs
-        outputs = tf.zeros_like(inputs[0])[..., tf.newaxis, ...]
-        # Initialize states
-        h, c = tf.zeros_like(inputs[0]), tf.zeros_like(inputs[0]) if initial_state is None else initial_state
-        # Get sequence and reverse if necessary
-        sequence = reversed(inputs) if self.go_backwards else inputs
-        # Calculate outputs
-        for x in sequence:
-            # Equation 1. input gate
-            i = self.input_gate(x, h)
-            # Equation 2. forget gate
-            f = self.forget(x, h)
-            # Equation 3. updating the cell memory
-            c = self.cell_memory_gate(i, f, x, h, c)
-            # Equation 4. calculate the main output gate
-            o = self.out_gate(x, h)
-            # Equation 5. produce next hidden output
-            h = o * self.activation_final(c)
-            # Stack
-            outputs = tf.concat([outputs, o], axis=-2)
-        # Return sequence or last output
-        out = outputs if self.return_sequences else outputs[:, -1, :]
-        # Return states or output
-        out = [out, c, h] if self.return_state else out
-        return out
-=======
         return outputs, weights
->>>>>>> ac716226
