"""
Context aware supplementary layers
"""

class CASVDDenseMul(tf.keras.layers.Layer):
    """src based densely connected layer."""

    def __init__(self,
                 units: int,
                 rank: int,
                 activation: str,
                 use_bias: bool = True,
                 context_activation: callable = tf.nn.sigmoid
                 ):
        """Initialise layer.

        Parameters
        ----------
        units: int
            number of nodes
        rank: int
            rank of decomposition (<= units)
        activation: str
            Activation function name
        use_bias: bool
            Whether to add bias
        context_activation
            Context activation function
        """
        super(CASVDDenseMul, self).__init__(self)
        # initialise parameters
        self.units = units
        self.rank = rank
        self.activation = tf.keras.activations.get(activation)
        self.use_bias = use_bias
        self.context_activation = context_activation

        # initialise variables
        self.u = None
        self.s = None
        self.v = None
        self.bias = None
        self.context_bias = None
        self.context_kernel = None

    def __build__(self, input_shapes: List[tf.TensorShape]):
        # unpack input shapes
        assert len(input_shapes) == 2
        input_shape, context_shape = input_shapes
        # define shapes
        u_shape = tf.TensorShape([input_shape[-1], self.rank])
        s_shape = tf.TensorShape([self.rank])
        v_shape = tf.TensorShape([self.units, self.rank])
        w_shape = tf.TensorShape([context_shape[-1], self.rank])
        b_shape = tf.TensorShape([self.rank])
        bias_shape = tf.TensorShape([self.units])
        # define initializers
        o_initializer = tf.keras.initializers.Orthogonal()
        s_initializer = SingularValueInitializer(input_shape[-1], self.units)
        z_initializer = tf.keras.initializers.get('Zeros')
        # define variables
        self.u = self.add_weight("U", shape=u_shape, dtype=tf.float32, initializer=o_initializer)
        self.s = self.add_weight("S", shape=s_shape, dtype=tf.float32, initializer=s_initializer)
        self.v = self.add_weight("V", shape=v_shape, dtype=tf.float32, initializer=o_initializer)
        self.w = self.add_weight("W", shape=w_shape, dtype=tf.float32, initializer=o_initializer)
        self.b = self.add_weight("B", shape=b_shape, dtype=tf.float32, initializer=z_initializer)
        if self.use_bias:
            self.bias = self.add_weight("bias", shape=bias_shape, dtype=tf.float32, initializer=z_initializer)

    def __call__(self, inputs, context):
        inputs, context = inputs
        h = context @ self.w + self.b
        chi = self.context_activation(h)
        s = tf.linalg.diag(self.s) @ tf.linalg.diag(chi)
        temp = tf.einsum('nr, brr->bnr', self.u, s)
        kernel = tf.einsum('bnr,mr->bnm', temp, self.v)
        outputs = tf.einsum('bn, bnm->bm', inputs, kernel) + self.bias
        if self.use_bias:
            outputs += self.bias
        # activate
        return self.activation(outputs)


class CADense(tf.keras.layers.Layer):
    """SVD based densely connected layer."""

    def __init__(self, units: int, rank: int, activation: str = 'relu', use_bias: bool = True, name: str = 'cadense'):
        super(CADense, self).__init__()
        # initialise parameters
        self.units = units
        self.rank = rank
        self.activation = tf.keras.activations.get(activation)
        self.use_bias = use_bias

        # initialise variables
        self.u = None
        self.s = None
        self.v = None
        self.w = None
        self.bias = None
        self._name = name

    def build(self, input_shapes):
        # unpack input shapes
        assert len(input_shapes) == 2
        input_shape, context_shape = input_shapes
        # define shapes
        u_shape = tf.TensorShape([input_shape[-1], self.rank])
        s_shape = tf.TensorShape([self.rank])
        v_shape = tf.TensorShape([self.units, self.rank])
        w_shape = tf.TensorShape([context_shape[-1], self.rank])
        bias_shape = tf.TensorShape([self.units])
        # define initializers
        o_initializer = tf.keras.initializers.Orthogonal()
        s_initializer = SingularValueInitializer(input_shape[-1], self.units)
        z_initializer = tf.keras.initializers.get('Zeros')
        # define variables
        self.u = self.add_weight("U", shape=u_shape, dtype=tf.float32, initializer=o_initializer)
        self.s = self.add_weight("S", shape=s_shape, dtype=tf.float32, initializer=s_initializer)
        self.v = self.add_weight("V", shape=v_shape, dtype=tf.float32, initializer=o_initializer)
        self.w = self.add_weight("W", shape=w_shape, dtype=tf.float32, initializer=o_initializer)
        if self.use_bias:
            self.bias = self.add_weight("bias", shape=bias_shape, dtype=tf.float32, initializer=z_initializer)

    def call(self, inputs):
        data, context = inputs
        s = tf.linalg.diag(self.s + context @ self.w)
        temp = tf.einsum('nr, brr->bnr', self.u, s)
        kernel = tf.einsum('bnr,mr->bnm', temp, self.v)
        outputs = tf.einsum('bn, bnm->bm', data, kernel) + self.bias
        if self.use_bias:
            outputs += self.bias
        # activate
        return self.activation(outputs)


class CAMultiHeadAttention(tf.keras.models.Model):
    def __init__(self, d_model: int, d_model_rank: int, num_heads: int):
        """Multi-head attention with context aware kernels

        Parameters
        ----------
        d_model
            Depth of model
        d_model_rank
            Rank of model
        num_heads
            Number of heads to split attention over
        """
        super(CAMultiHeadAttention, self).__init__()
        self.num_heads = num_heads
        self.d_model = d_model
        self.d_model_rank = d_model_rank

        assert d_model % num_heads == 0

        self.depth = d_model // num_heads

        self.d_model_rank = d_model_rank

        self.query_weights = CADense(d_model, d_model_rank, name='cadense_queries')
        self.key_weights = CADense(d_model, d_model_rank, name='cadense_keys')
        self.value_weights = CADense(d_model, d_model_rank, name='cadense_values')

        self.dense = CADense(d_model, d_model_rank)

    def split_heads(self, x, batch_size):
        """Split the last dimension into (num_heads, depth).
        Transpose the result such that the shape is (batch_size, num_heads, seq_len, depth)
        """
        x = tf.reshape(x, (batch_size, -1, self.num_heads, self.depth))
        return tf.transpose(x, perm=[0, 2, 1, 3])

    def __call__(self, values, keys, queries, values_context, keys_context, queries_context, mask):
#         assert values.shape[0, 1] == values_context.shape[0, 1]
#         assert keys.shape[0, 1] == keys_context.shape[0, 1]
#         assert queries.shape[0, 1] == queries_context.shape[0, 1]
        # Necessary parameters
        batch_size, seq_len_q, depth_q = tf.shape(queries)
        _, seq_len_k, depth_k = tf.shape(keys)
        _, seq_len_v, depth_v = tf.shape(values)

        # Reshape and transform
        queries = tf.reshape(queries, (-1, depth_q))
        keys = tf.reshape(keys, (-1, depth_k))
        values = tf.reshape(values, (-1, depth_v))

        queries_context = tf.reshape(queries_context, (-1, depth_q))
        keys_context = tf.reshape(keys_context, (-1, depth_k))
        values_context = tf.reshape(values_context, (-1, depth_v))

        queries = self.query_weights([queries, queries_context])  # (batch_size * seq_len_q, d_model)
        keys = self.key_weights([keys, keys_context])  # (batch_size * seq_len_k, d_model)
        values = self.value_weights([values, values_context])  # (batch_size * seq_len_v, d_model)

        queries = tf.reshape(queries, (batch_size, seq_len_q, self.d_model))  # (batch_size, seq_len_q, d_model)
        keys = tf.reshape(keys, (batch_size, seq_len_k, self.d_model))  # (batch_size, seq_len_k, d_model)
        values = tf.reshape(values, (batch_size, seq_len_v, self.d_model))  # (batch_size, seq_len_v, d_model)

        queries = self.split_heads(queries, batch_size)  # (batch_size, num_heads, seq_len_q, depth)
        keys = self.split_heads(keys, batch_size)  # (batch_size, num_heads, seq_len_k, depth)
        values = self.split_heads(values, batch_size)  # (batch_size, num_heads, seq_len_v, depth)

        # scaled_attention.shape == (batch_size, num_heads, seq_len_q, depth)
        # attention_weights.shape == (batch_size, num_heads, seq_len_q, seq_len_k)
        scaled_attention, attention_weights = scaled_dot_product_attention(
            queries, keys, values, mask)

        # (batch_size, seq_len_q, num_heads, depth)
        scaled_attention = tf.transpose(scaled_attention, perm=[0, 2, 1, 3])

        # (batch_size * seq_len_q, d_model)
        concat_attention = tf.reshape(scaled_attention, (-1, self.d_model))

        # (batch_size, seq_len_q, d_model)
        output = self.dense([concat_attention, queries_context])
        output = tf.reshape(output, (batch_size, seq_len_q, self.d_model))
        return output, attention_weights


class CAAttentionBlock(tf.keras.models.Model):
    def __init__(self, d_model: int, d_model_rank: int, num_heads: int, rate: float):
        super(CAAttentionBlock, self).__init__()
        self.attention = CAMultiHeadAttention(d_model, d_model_rank, num_heads)
        self.dropout = tf.keras.layers.Dropout(rate)
        self.normalization = tf.keras.layers.LayerNormalization(epsilon=1e-6)

    def __call__(self, values, keys, queries,
                 values_context, keys_context, queries_context,
                 look_ahead_mask, training):
        outputs, weights = self.attention(
            values, keys, queries,  # inputs
            values_context, keys_context, queries_context,  # context
            look_ahead_mask  # extra args
        )
        outputs = self.dropout(outputs, training=training)
        outputs = self.normalization(queries + outputs)
        return outputs, weights


class CAPointWiseFeedForward(tf.keras.models.Model):
    def __init__(self, d_model, d_model_rank, width, rank, activation: str = 'relu'):
        super(CAPointWiseFeedForward, self).__init__()
        self.width = width
        self.d_model = d_model
        self.d_model_rank = d_model_rank
        self.rank = rank
        self.dense = CADense(width, rank, activation=activation, name='cadense_activated')
        self.linear = CADense(d_model, d_model_rank, name='cadense_linear')

    def __call__(self, inputs: tf.Tensor, context: tf.Tensor):
#         assert inputs.shape[0, 1] == context.shape[0, 1]
        batch_size, seq_len, depth = tf.shape(inputs)
        # Reshape
        inputs = tf.reshape(inputs, (-1, depth))
        context = tf.reshape(context, (-1, depth))
        # Transform
        inputs = self.dense([inputs, context])  # (batch_size * seq_len, width)
        output = self.linear([inputs, context])  # (batch_size * seq_len, d_model)
        # Reshape
        return tf.reshape(output, (batch_size, seq_len, self.d_model))


class CAPointWiseFeedForwardBlock(tf.keras.models.Model):
    def __init__(self, d_model: int, d_model_rank: int, width: int, rank: int, rate: float):
        super(CAPointWiseFeedForwardBlock, self).__init__()
        self.feed_forward = CAPointWiseFeedForward(d_model, d_model_rank, width, rank)
        self.dropout = tf.keras.layers.Dropout(rate)
        self.normalization = tf.keras.layers.LayerNormalization(epsilon=1e-6)

    def __call__(self, inputs, context, training):
        outputs = self.feed_forward(inputs, context)
        outputs = self.dropout(outputs, training=training)
        outputs = self.normalization(inputs + outputs)
        return outputs


class CADecoderLayer(tf.keras.models.Model):
    def __init__(self, d_model, d_model_rank, num_heads, dff, dff_rank, rate: float = 0.1):
        super(CADecoderLayer, self).__init__()
        self.attention_block_one = CAAttentionBlock(d_model, d_model_rank, num_heads, rate)
        self.attention_block_two = CAAttentionBlock(d_model, d_model_rank, num_heads, rate)
        self.feedforward_block = CAPointWiseFeedForwardBlock(d_model, d_model_rank, dff, dff_rank, rate)

    def __call__(self, inputs, input_context, encoder_output, output_context,
                 training, look_ahead_mask, padding_mask):
        attention_weights = {}

        inputs, weights = self.attention_block_one(
            inputs, inputs, inputs,
            input_context, input_context, input_context,
            look_ahead_mask, training)
        attention_weights['block_one'] = weights
        inputs, weights = self.attention_block_two(
            encoder_output, encoder_output, inputs,
            output_context, output_context, input_context,
            padding_mask, training)
        attention_weights['block_two'] = weights

        outputs = self.feedforward_block(inputs, input_context, training)  # (batch_size, target_seq_len, d_model)
        return outputs, attention_weights


class CAEncoderLayer(tf.keras.models.Model):
    def __init__(self, d_model, d_model_rank, num_heads, dff, dff_rank, rate=0.1):
        super(CAEncoderLayer, self).__init__()

        self.attention_block = CAAttentionBlock(d_model, d_model_rank, num_heads, rate)
        self.feedforward_block = CAPointWiseFeedForwardBlock(d_model, d_model_rank, dff, dff_rank, rate)

    def __call__(self, inputs, context, training, mask):
        attention_weights = {}

        inputs, weights = self.attention_block(
            inputs, inputs, inputs,
            context, context, context,
            mask, training)  # (batch_size, input_seq_len, d_model)
        attention_weights['block_one'] = weights
        outputs = self.feedforward_block(inputs, context, training)  # (batch_size, input_seq_len, d_model)
        return outputs, attention_weights


"""
Context aware feed forward
"""

# class CAFeedForward(tf.keras.models.Model):


"""
Context aware transformer
"""


class CAEncoder(tf.keras.models.Model):
    def __init__(self, num_layers: int, d_model: int, d_model_rank: int, num_heads: int, dff: int, dff_rank: int,
                 maximum_position_encoding: int, input_vocab_size: Optional[int] = None,
                 context_vocab_size: Optional[int] = None, rate: float = 0.1):
        """Build context-aware encoder.

        Parameters
        ----------
        num_layers: int
            Number of layers in encoder
        d_model: int
            Depth of model
        d_model_rank
            Rank of model
        num_heads: int
            Number of heads
        dff: int
            Width of feedforward layers
        dff_rank: int
            Rank of feedforward layers
        maximum_position_encoding: int
            Maximal positioning encoding size
        input_vocab_size: Optional[int]
            Input vocabulary size
        context_vocab_size: Optional[int]
            Context vocabulary size
        rate: float
            dropout rate (default 0.1)
        """
        super(CAEncoder, self).__init__()

        self.num_layers = num_layers
        self.d_model = d_model
        self.d_model_rank = d_model_rank
        self.dff = dff
        self.dff_rank = dff_rank

        self.input_vocab_size = input_vocab_size
        self.context_vocab_size = context_vocab_size

        # Embedding layer for input and context if needed
        if input_vocab_size is not None:
            self.input_embedding = tf.keras.layers.Embedding(input_vocab_size, d_model)
        if context_vocab_size is not None:
            self.context_embedding = tf.keras.layers.Embedding(context_vocab_size, d_model)

        self.positional_encoding = PositionalEncodingLayer(maximum_position_encoding, self.d_model)

        self.encoder_layers = [
            CAEncoderLayer(d_model, d_model_rank, num_heads, dff, dff_rank, rate) for _ in range(num_layers)]

        self.dropout = tf.keras.layers.Dropout(rate)

    def __call__(self, inputs, context, training, mask):
        attention_weights = {}
        seq_len = inputs.shape[1]

        # adding embedding and position encoding.
        if self.input_vocab_size is not None:
            inputs = self.input_embedding(inputs)  # (batch_size, input_seq_len, d_model)
        if self.context_vocab_size is not None:
            context = self.context_embedding(context)  # (batch_size, input_seq_len, d_model)

        inputs = self.positional_encoding(inputs, seq_len)
        inputs = self.dropout(inputs, training=training)

        for idx, layer in enumerate(self.encoder_layers):
            inputs, weights = layer(inputs, context, training, mask)
            attention_weights[f'encoder_layer_{idx}'] = weights
        return inputs, context, attention_weights  # (batch_size, input_seq_len, d_model)


class CADecoder(tf.keras.models.Model):
    def __init__(self, num_layers: int, d_model: int, d_model_rank: int, num_heads: int, dff: int, dff_rank: int,
                 maximum_position_encoding: int, input_vocab_size: Optional[int] = None,
                 context_vocab_size: Optional[int] = None, rate: float = 0.1):
        """Build context-aware decoder.

        Parameters
        ----------
        num_layers: int
            Number of layers in encoder
        d_model: int
            Depth of model
        d_model_rank
            Rank of model
        num_heads: int
            Number of heads
        dff: int
            Width of feedforward layers
        dff_rank: int
            Rank of feedforward layers
        maximum_position_encoding: int
            Maximal positioning encoding size
        input_vocab_size: Optional[int]
            Input vocabulary size
        context_vocab_size: Optional[int]
            Context vocabulary size
        rate: float
            dropout rate (default 0.1)
        """
        super(CADecoder, self).__init__()

        self.num_layers = num_layers
        self.d_model = d_model
        self.d_model_rank = d_model_rank
        self.dff = dff
        self.dff_rank = dff_rank

        self.input_vocab_size = input_vocab_size
        self.context_vocab_size = context_vocab_size

        # Embedding layer for input and context if needed
        if input_vocab_size is not None:
            self.input_embedding = tf.keras.layers.Embedding(input_vocab_size, d_model)
        if context_vocab_size is not None:
            self.context_embedding = tf.keras.layers.Embedding(context_vocab_size, d_model)

        self.positional_encoding = PositionalEncodingLayer(maximum_position_encoding, self.d_model)

        self.decoder_layers = [
            CADecoderLayer(d_model, d_model_rank, num_heads, dff, dff_rank, rate) for _ in range(num_layers)]

        self.dropout = tf.keras.layers.Dropout(rate)

    def __call__(self, inputs, input_context, enc_output, output_context, training, look_ahead_mask, padding_mask):
        attention_weights = {}
        seq_len = inputs.shape[1]

        # adding embedding and position encoding.
        if self.input_vocab_size is not None:
            inputs = self.input_embedding(inputs)  # (batch_size, input_seq_len, d_model)
        if self.context_vocab_size is not None:
            input_context = self.context_embedding(input_context)  # (batch_size, input_seq_len, d_model)

        inputs = self.positional_encoding(inputs, seq_len)

        inputs = self.dropout(inputs, training=training)

        for idx, layer in enumerate(self.decoder_layers):
            inputs, weights = layer(inputs, input_context, enc_output, output_context,
                                    training, look_ahead_mask, padding_mask)
            attention_weights[f'decoder_layer_{idx}'] = weights
        return inputs, attention_weights  # (batch_size, input_seq_len, d_model)


class CATransformer(tf.keras.Model):
    def __init__(self, num_layers: int, d_model: int, d_model_rank: int, num_heads: int,
                 dff: int, dff_rank: int, input_vocab_size: Optional[int], target_vocab_size: Optional[int],
                 input_maximum_position_encoding: int, target_maximum_position_encoding: int,
                 input_context_vocab_size: int = None, target_context_vocab_size: int = None, rate: float = 0.1):
        """Build transformer with context aware kernels.

        Parameters
        ----------
        num_layers: int
            Number of encoder and decoder layers
        d_model: int
            Depth of model for attention heads
        d_model_rank: int
            Rank of model for attention heads
        num_heads: int
            Number of attention heads
        dff: int
            Units for feedforward layers
        dff_rank: int
            Rank for feedforward layers
        input_vocab_size: int
            Input vocabulary size for embedding
        target_vocab_size: int
            Target vocabulary size for embedding
        input_maximum_position_encoding: int
            Positional encoding size for input
        target_maximum_position_encoding: int
            Positional encoding size for target
        input_context_vocab_size: int
            Input vocabulary size for context embedding
        target_context_vocab_size: int
            Target vocabulary size for context embedding
        rate: float
            Dropout rate (default 0.1)
        """
        super(CATransformer, self).__init__()

        # Model parameters
        self.num_layers = num_layers
        self.d_model = d_model
        self.d_model_rank = d_model_rank
        self.num_heads = num_heads
        self.dff = dff
        self.dff_rank = dff_rank

        # Vocabulary sizes
        self.input_vocab_size = input_vocab_size
        self.target_vocab_size = target_vocab_size

        self.input_context_vocab_size = input_context_vocab_size
        self.target_context_vocab_size = target_context_vocab_size

        # Positional encoding sizes
        self.input_maximum_position_encoding = input_maximum_position_encoding
        self.target_maximum_position_encoding = target_maximum_position_encoding

        # Dropout rate
        self.rate = rate

        # Encoder & decoder
        self.encoder = CAEncoder(num_layers, d_model, d_model_rank, num_heads, dff, dff_rank,
                                 input_maximum_position_encoding,  input_vocab_size, input_context_vocab_size, rate)
        self.decoder = CADecoder(num_layers, d_model, d_model_rank, num_heads, dff, dff_rank,
                                 target_maximum_position_encoding, target_vocab_size, target_context_vocab_size, rate)

        # Projection layer
        self.final_layer = tf.keras.layers.Dense(target_vocab_size)

    def __call__(self, inputs, input_context, targets, target_context,
                 training, enc_padding_mask, look_ahead_mask, dec_padding_mask, return_weights: bool = True):
        """Call transformer.

        Parameters
        ----------
        inputs: tf.Tensor[int]
            Input data (batch_size, seq_len_input,)
        input_context: tf.Tensor[int] or tf.Tensor([float]
            Input context (batch_size, seq_len_input, ) or (batch_size, seq_len_input, d_model)
        targets: tf.Tensor[int]
            Target data (batch_size, seq_len_target, )
        target_context: tf.Tensor[int] or tf.Tensor([float]
            Target context (batch_size, seq_len_target, ) or (batch_size, seq_len_target, d_model)
        training: bool
            Training indicator
        enc_padding_mask: tf.Tensor[bool]
            Padding for encoder
        look_ahead_mask: tf.Tensor[bool]
            Look ahead mask
        dec_padding_mask: tf.Tensor[bool]
            Padding mask for decoder
        return_weights: bool
            Whether to return weights (default True)
        Returns
        -------
        Output: tf.Tensor[int]
            Output of transformer
        Encoder & decoder weights: dict[str->tf.Tensor[float]]
            Weights for encoder and decoder
        """
        # (batch_size, inp_seq_len, d_model)
        encoded_inputs, encoded_context, encoder_weights = self.encoder(inputs, input_context, training,
                                                                        enc_padding_mask)
        # dec_output.shape == (batch_size, tar_seq_len, d_model)
        decoded_inputs, decoder_weights = self.decoder(targets, target_context, encoded_inputs, encoded_context,
                                                       training, look_ahead_mask, dec_padding_mask)
        # (batch_size, tar_seq_len, target_vocab_size)
        final_output = self.final_layer(decoded_inputs)
        weights = [encoder_weights, decoder_weights]
        if return_weights:
            return final_output, weights
        else:
            return final_output

    @staticmethod
    def create_masks(inp, tar):
        # Encoder padding mask
        enc_padding_mask = create_padding_mask(inp)

        # Used in the 2nd attention block in the decoder.
        # This padding mask is used to mask the encoder outputs.
        dec_padding_mask = create_padding_mask(inp)

        # Used in the 1st attention block in the decoder.
        # It is used to pad and mask future tokens in the input received by
        # the decoder.
        look_ahead_mask = create_look_ahead_mask(tf.shape(tar)[1])
        dec_target_padding_mask = create_padding_mask(tar)
        combined_mask = tf.maximum(dec_target_padding_mask, look_ahead_mask)

        return enc_padding_mask, combined_mask, dec_padding_mask

    def get_layer_updates(self, gradients, variables, names, target_context, input_context):
        # Get gradients and variables for components
        u, s, v, w = variables
        du, ds, dv, dw = gradients
        # Calculate orthogonal update
        chi_u = chi(u, du, self.optimizer.learning_rate)
        chi_v = chi(v, dv, self.optimizer.learning_rate)
        u_update = u + chi_u @ u
        v_update = v + chi_v @ v
        # Context updated coefficients depending on encoder or decoder
        position = names[1]
        if (('decoder' in position) and ('values' in position)) or (('decoder' in position) and ('keys' in position)):
            context = target_context  # if 'decoder' and ('values' or 'keys') in layer.name else input_context
            if self.target_context_vocab_size is not None:
                context = self.decoder.context_embedding(context)
        else:
            context = input_context
            if self.input_context_vocab_size is not None:
                context = self.encoder.context_embedding(context)
        context = tf.reshape(context, (-1, context.shape[-1]))
        s_ = s + context @ w
        # calculate assembled gradient
        dk = batch_assembled_gradient(u, s_, v, du, ds, dv)
        # Calculate singular value updates
        psi_u = tf.transpose(u) @ chi_u @ u
        psi_v = tf.transpose(v) @ chi_v @ v
        s_matrix = tf.linalg.diag(s_)
        s_update_matrix = psi_u @ s_matrix + (s_matrix + psi_u @ s_matrix) @ tf.transpose(
            psi_v) - self.optimizer.learning_rate * (
                                  tf.transpose(u_update) @ dk @ v_update + tf.linalg.diag(context @ dw)
                          )
        w_update = self.optimizer.learning_rate * dw
        return u_update, v_update, s_update_matrix, w_update

    def distributed_train_step(self, strategy, inputs, input_context, targets, target_context):
        per_replica_losses = strategy.run(self.train_step, args=(inputs, input_context, targets, target_context))
        return strategy.reduce(tf.distribute.ReduceOp.SUM, per_replica_losses, axis=None)

    def train_step(self, inputs, input_context, targets, target_context):
        # Select input targets and real targets
        target_inputs = targets[:, :-1]
        target_context_inputs = target_context[:, :-1]
        targets_real = targets[:, 1:]
        # Make padding masks
        enc_padding_mask, combined_mask, dec_padding_mask = self.create_masks(inputs, target_inputs)

        with tf.GradientTape() as tape:
            # Predictions and loss w.r.t target inputs and real targets
            predictions, _ = self(inputs, input_context, target_inputs, target_context_inputs,
                                  True, enc_padding_mask, combined_mask, dec_padding_mask)
            loss = self.compiled_loss(targets_real, predictions)
            # Variables
            names, variables = list(self.unpacked.keys()), list(self.unpacked.values())
            # Gradients
            gradients = tape.gradient(loss, variables)
        # Indices of svd variables
        slices = [slice(idx, idx + 4) for idx, name in enumerate(names) if ('cadense' in name) & ('U' in name)]
        length = range(len(variables))
        svd_indices = [idx for indices in slices for idx in length[indices]]
        for indices in slices:
            # Get gradients and variables for components
            u, s, v, w = variables[indices]
            u_update, v_update, s_update_matrix, w_update = self.get_layer_updates(
                gradients[indices], variables[indices], names[indices], target_context, input_context)
            # Update orthogonal matrices
            u.assign_add(u_update)
            v.assign_add(v_update)
            # Update singular values
            s.assign_add(tf.reduce_mean(tf.linalg.diag_part(s_update_matrix), axis=0))
            # regular updates
            w.assign_sub(w_update)
            # Optimize other variables
        remainder = zip(delete(gradients, svd_indices), delete(variables, svd_indices))
        self.optimizer.apply_gradients(remainder)
        self.epoch_loss.update_state(tf.reduce_mean(loss))

    def train(self, train_data, epochs, strategy=None, validation_data=None,
              train_metrics=None, validation_metrics=None, verbose: bool = True, save_ckpt: int = 5,
              ckpt_path: Optional[str] = None):
        # Checkpoints manager
        if ckpt_path is not None:
            _ckpt = tf.train.Checkpoint(transformer=self, optimizer=self.optimizer)
            _ckpt_manager = tf.train.CheckpointManager(_ckpt, ckpt_path, max_to_keep=5)

        self.epoch_loss = tf.keras.metrics.Mean()
        self.unpacked = {
            join(name, var.name): var for name, layer in unpack([self]) for var in layer.trainable_variables}

        # Training
        for epoch in range(epochs):
            self.epoch_loss.reset_states()
            # training step
            for (batch, (inputs, input_context, targets, target_context)) in enumerate(train_data):
                if batch % 100 == 0:
                    print(f'Batch: {batch}, Loss: {self.epoch_loss.result()}')
                if strategy is not None:
                    self.distributed_train_step(strategy, inputs, input_context, targets, target_context)
                else:
                    self.train_step(inputs, input_context, targets, target_context)

            if verbose:
                print(f'Epoch {epoch}, Loss: {self.epoch_loss.result()}')
            # print(f'Epoch {epoch}, train metrics: {train_metrics:.4f}' + ', '.join(['train_metrics']))
            # print(f'Epoch {epoch}, validation metrics: {validation_metrics:.4f}' + ', '.join(['validation_metrics']))

            if ((epoch + 1) % save_ckpt == 0) & (ckpt_path is not None):
                ckpt_save_path = _ckpt_manager.save()
                print('Saving checkpoint for epoch {} at {}'.format(epoch + 1, ckpt_save_path))

    def distributed_test_step(self, dataset_inputs):
        return self.strategy.run(self.test_step, args=(dataset_inputs,))

    def test_step(self, encoder_input, encoder_context, decoder_context, max_length: int = 40,
                      return_weights: bool = False):
        # Batch size and all indices
        batch_size = encoder_input.shape[0]
        indices = tf.range(batch_size)
        # Starting tokens
        start_tokens = tf.tile([[self.target_vocab_size - 2]], [batch_size, 1])
        # Empty output
        empty = tf.zeros((batch_size, max_length), dtype=tf.int32)
        output = tf.concat([start_tokens, empty], axis=-1)
        # Iterate over maximum length
        for i in range(max_length):
            n_indices = indices.shape[0]
            # Select indices that haven't finished
            encoder_input = tf.gather(encoder_input, indices, axis=0)
            decoder_input = tf.slice(tf.gather(output, indices, axis=0), [0, 0], [n_indices, i + 1])
            # Masking
            enc_padding_mask, combined_mask, dec_padding_mask = self.create_masks(encoder_input, decoder_input)
            # Predictions
            predictions, attention_weights = self(encoder_input,
                                                  encoder_context,
                                                  decoder_input,
                                                  decoder_context,
                                                  False,
                                                  enc_padding_mask,
                                                  combined_mask,
                                                  dec_padding_mask)

            # Select last tokens from sequence dimension
            predictions = tf.squeeze(predictions[:, -1:, :])  # (batch_size, vocab_size)
            # Predict most likely token
            predicted_ids = tf.cast(tf.argmax(predictions, axis=-1), tf.int32)
            # Get indices where sentence has not ended
            mask = tf.math.not_equal(predicted_ids, self.target_vocab_size - 1)
            indices = tf.boolean_mask(indices, mask)
            # Get position in sequence
            positions = tf.repeat([i + 1], indices.shape)
            indices_nd_positions = tf.stack([indices, positions], axis=-1)
            # Add predictions to output
            output = tf.tensor_scatter_nd_update(output, indices_nd_positions, tf.boolean_mask(predicted_ids, mask))
            if n_indices == 0: break
        return output[:, 1:], attention_weights if return_weights else output[:, 1:]

    def test(self, data, max_length: int = 40, return_weights: bool = False):
        # Iterate over batches
        for encoder_input in data:
            output = self.predict_batch(encoder_input, max_length, return_weights)
            yield output

    def restore(self, ckpt_path):
        _ckpt = tf.train.Checkpoint(transformer=self, optimizer=self.optimizer)
        _ckpt_manager = tf.train.CheckpointManager(_ckpt, ckpt_path, max_to_keep=5)
        # if a checkpoint exists, restore the latest checkpoint.
        if _ckpt_manager.latest_checkpoint:
            _ckpt.restore(_ckpt_manager.latest_checkpoint)
<<<<<<< HEAD
            print('Latest checkpoint restored!!')

def batch_transpose(a):
    return tf.transpose(a, [0, 2, 1])


def batch_mul(a, b, transpose_a=False, transpose_b=False):
    if transpose_a:
        a = batch_transpose(a)
    if transpose_b:
        b = batch_transpose(b)
    return tf.einsum('bik,bkj->bij', a, b)


def batch_assembled_gradient(u, s, v, du, ds, dv, eps = 10e-8):
    # Diagonal matrices for singular values
    s_matrix = tf.linalg.diag(s)
    ds_matrix = tf.linalg.diag(ds)
    # Calculate D
    s_inv = tf.linalg.diag((s + eps)**(-1))
    d = du@s_inv
    # Calculate A
    i = tf.eye(ds_matrix.shape[-1], batch_shape=[s.shape[0]])
    a = tf.where(i == 1., ds_matrix - tf.transpose(u)@d, 0.0)
    # Calculate K
    i_skew = tf.ones_like(s_matrix) - i
    k = tf.where(i_skew == 0.0, 0.0,  (tf.expand_dims(s ** 2, axis=-1) - tf.expand_dims(s, axis=-2) ** 2 + eps) ** (-1))
    # Calculate B
    b = k * (tf.transpose(v)@dv - batch_mul(d, u@s_matrix, True, False))
    # Calculate Q
    q = d + u@(a + batch_mul(s_matrix, batch_transpose(b) + b, True, False))
    # Return dw
    return q@tf.transpose(v)
=======
            print('Latest checkpoint restored!!')
>>>>>>> ac716226
<|MERGE_RESOLUTION|>--- conflicted
+++ resolved
@@ -777,40 +777,4 @@
         # if a checkpoint exists, restore the latest checkpoint.
         if _ckpt_manager.latest_checkpoint:
             _ckpt.restore(_ckpt_manager.latest_checkpoint)
-<<<<<<< HEAD
-            print('Latest checkpoint restored!!')
-
-def batch_transpose(a):
-    return tf.transpose(a, [0, 2, 1])
-
-
-def batch_mul(a, b, transpose_a=False, transpose_b=False):
-    if transpose_a:
-        a = batch_transpose(a)
-    if transpose_b:
-        b = batch_transpose(b)
-    return tf.einsum('bik,bkj->bij', a, b)
-
-
-def batch_assembled_gradient(u, s, v, du, ds, dv, eps = 10e-8):
-    # Diagonal matrices for singular values
-    s_matrix = tf.linalg.diag(s)
-    ds_matrix = tf.linalg.diag(ds)
-    # Calculate D
-    s_inv = tf.linalg.diag((s + eps)**(-1))
-    d = du@s_inv
-    # Calculate A
-    i = tf.eye(ds_matrix.shape[-1], batch_shape=[s.shape[0]])
-    a = tf.where(i == 1., ds_matrix - tf.transpose(u)@d, 0.0)
-    # Calculate K
-    i_skew = tf.ones_like(s_matrix) - i
-    k = tf.where(i_skew == 0.0, 0.0,  (tf.expand_dims(s ** 2, axis=-1) - tf.expand_dims(s, axis=-2) ** 2 + eps) ** (-1))
-    # Calculate B
-    b = k * (tf.transpose(v)@dv - batch_mul(d, u@s_matrix, True, False))
-    # Calculate Q
-    q = d + u@(a + batch_mul(s_matrix, batch_transpose(b) + b, True, False))
-    # Return dw
-    return q@tf.transpose(v)
-=======
-            print('Latest checkpoint restored!!')
->>>>>>> ac716226
+            print('Latest checkpoint restored!!')